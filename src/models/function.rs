--- conflicted
+++ resolved
@@ -436,12 +436,6 @@
                 EventType::TokenCompleted { place: event_place },
             ) => filter_place.is_none() || filter_place == event_place,
             (EventType::WorkflowCreated, EventType::WorkflowCreated) => true,
-<<<<<<< HEAD
-            (EventType::Custom { event_name: filter_name }, EventType::Custom { event_name }) => {
-                filter_name == event_name
-            },
-=======
->>>>>>> e52a025f
             (
                 EventType::Custom {
                     event_name: filter_name,
